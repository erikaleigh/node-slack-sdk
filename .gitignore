--- conflicted
+++ resolved
@@ -2,11 +2,8 @@
 .idea
 npm-debug.log
 coverage
-<<<<<<< HEAD
-package-lock.json
-=======
 dist
 
 # nyc test coverage
 .nyc_output
->>>>>>> bd18ca27
+package-lock.json